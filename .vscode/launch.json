--- conflicted
+++ resolved
@@ -12,12 +12,8 @@
             "program": "${workspaceFolder}/core/server.go",
             "env": {
                 "ENVIRONMENT": "dev",
-<<<<<<< HEAD
                 "WHODB_LOG_LEVEL": "debug"
-=======
-                "WHODB_ENABLE_HTTP_LOGGING": "true",
                 "WHODB_ENABLE_MOCK_DATA_GENERATION": "*"
->>>>>>> 34693cdc
             }
         },
         {
