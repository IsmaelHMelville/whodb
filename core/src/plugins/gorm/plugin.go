/*
 * Copyright 2025 Clidey, Inc.
 *
 * Licensed under the Apache License, Version 2.0 (the "License");
 * you may not use this file except in compliance with the License.
 * You may obtain a copy of the License at
 *
 *     http://www.apache.org/licenses/LICENSE-2.0
 *
 * Unless required by applicable law or agreed to in writing, software
 * distributed under the License is distributed on an "AS IS" BASIS,
 * WITHOUT WARRANTIES OR CONDITIONS OF ANY KIND, either express or implied.
 * See the License for the specific language governing permissions and
 * limitations under the License.
 */

package gorm_plugin

import (
	"database/sql"
	"encoding/hex"
	"fmt"
	"strconv"
	"strings"

	"github.com/clidey/whodb/core/graph/model"
	"github.com/clidey/whodb/core/src/engine"
	"github.com/clidey/whodb/core/src/plugins"
	mapset "github.com/deckarep/golang-set/v2"
	"gorm.io/gorm"
)

type GormPlugin struct {
	engine.Plugin
	GormPluginFunctions
}

type GormPluginFunctions interface {
	// these below are meant to be generic-ish implementations by the base gorm plugin
	ParseConnectionConfig(config *engine.PluginConfig) (*ConnectionInput, error)

	ConvertStringValue(value, columnType string) (interface{}, error)
	ConvertRawToRows(raw *sql.Rows) (*engine.GetRowsResult, error)
	ConvertRecordValuesToMap(values []engine.Record) (map[string]interface{}, error)

	EscapeIdentifier(identifier string) string

	// these below are meant to be implemented by the specific database plugins
	DB(config *engine.PluginConfig) (*gorm.DB, error)
	GetSupportedColumnDataTypes() mapset.Set[string]

	GetTableInfoQuery() string
	GetSchemaTableQuery() string
	GetPrimaryKeyColQuery() string
	GetColTypeQuery() string
	GetAllSchemasQuery() string
	GetCreateTableQuery(schema string, storageUnit string, columns []engine.Record) string

	FormTableName(schema string, storageUnit string) string
	EscapeSpecificIdentifier(identifier string) string
	ConvertStringValueDuringMap(value, columnType string) (interface{}, error)

	GetSupportedOperators() map[string]string

	GetGraphQueryDB(db *gorm.DB, schema string) *gorm.DB
	GetTableNameAndAttributes(rows *sql.Rows, db *gorm.DB) (string, []engine.Record)
}

func (p *GormPlugin) GetStorageUnits(config *engine.PluginConfig, schema string) ([]engine.StorageUnit, error) {
	return plugins.WithConnection(config, p.DB, func(db *gorm.DB) ([]engine.StorageUnit, error) {
		storageUnits := []engine.StorageUnit{}
		rows, err := db.Raw(p.GetTableInfoQuery(), schema).Rows()
		if err != nil {
			return nil, err
		}
		defer rows.Close()

		allTablesWithColumns, err := p.GetTableSchema(db, schema)
		if err != nil {
			return nil, err
		}

		for rows.Next() {
			tableName, attributes := p.GetTableNameAndAttributes(rows, db)
			if attributes == nil && tableName == "" {
				// skip if error getting attributes
				continue
			}

			attributes = append(attributes, allTablesWithColumns[tableName]...)

			storageUnits = append(storageUnits, engine.StorageUnit{
				Name:       tableName,
				Attributes: attributes,
			})
		}
		return storageUnits, nil
	})
}

func (p *GormPlugin) GetTableSchema(db *gorm.DB, schema string) (map[string][]engine.Record, error) {
	var result []struct {
		TableName  string `gorm:"column:TABLE_NAME"`
		ColumnName string `gorm:"column:COLUMN_NAME"`
		DataType   string `gorm:"column:DATA_TYPE"`
	}

	query := p.GetSchemaTableQuery()

	if err := db.Raw(query, schema).Scan(&result).Error; err != nil {
		return nil, err
	}

	tableColumnsMap := make(map[string][]engine.Record)
	for _, row := range result {
		tableColumnsMap[row.TableName] = append(tableColumnsMap[row.TableName], engine.Record{Key: row.ColumnName, Value: row.DataType})
	}

	return tableColumnsMap, nil
}

func (p *GormPlugin) GetAllSchemas(config *engine.PluginConfig) ([]string, error) {
	return plugins.WithConnection(config, p.DB, func(db *gorm.DB) ([]string, error) {
		var schemas []interface{}
		query := p.GetAllSchemasQuery()
		if err := db.Raw(query).Scan(&schemas).Error; err != nil {
			return nil, err
		}
		schemaNames := []string{}
		for _, schema := range schemas {
			schemaNames = append(schemaNames, fmt.Sprintf("%s", schema))
		}
		return schemaNames, nil
	})
}

func (p *GormPlugin) GetRows(config *engine.PluginConfig, schema string, storageUnit string, where *model.WhereCondition, pageSize, pageOffset int) (*engine.GetRowsResult, error) {
	return plugins.WithConnection(config, p.DB, func(db *gorm.DB) (*engine.GetRowsResult, error) {
		// Handle SQLite separately due to text conversion of date/time columns
		if p.Type == engine.DatabaseType_Sqlite3 {
			return p.getSQLiteRows(db, schema, storageUnit, pageSize, pageOffset)
		}

		// General case for other databases
		return p.getGenericRows(db, schema, storageUnit, where, pageSize, pageOffset)
	})
}

func (p *GormPlugin) getSQLiteRows(db *gorm.DB, schema, storageUnit string, pageSize, pageOffset int) (*engine.GetRowsResult, error) {
	columnInfo, err := p.GetColumnTypes(db, schema, storageUnit)
	if err != nil {
		return nil, err
	}

	selects := make([]string, 0, len(columnInfo))
	for col, colType := range columnInfo {
		colType = strings.ToUpper(colType)
		if colType == "DATE" || colType == "DATETIME" || colType == "TIMESTAMP" {
			selects = append(selects, fmt.Sprintf("CAST(%s AS TEXT) AS %s", col, col))
		} else {
			selects = append(selects, col)
		}
	}

	query := fmt.Sprintf(
		"SELECT %s FROM %s LIMIT %d OFFSET %d",
		strings.Join(selects, ", "),
		p.EscapeIdentifier(storageUnit),
		pageSize, pageOffset,
	)

	rows, err := db.Raw(query).Rows()
	if err != nil {
		return nil, err
	}
	defer rows.Close()

<<<<<<< HEAD
		result, err := p.GormPluginFunctions.ConvertRawToRows(rows)
		if err != nil {
			return nil, err
		}
=======
	return p.ConvertRawToRows(rows)
}
>>>>>>> 40c8a99b

func (p *GormPlugin) getGenericRows(db *gorm.DB, schema, storageUnit string, where *model.WhereCondition, pageSize, pageOffset int) (*engine.GetRowsResult, error) {
	var columnTypes map[string]string
	if where != nil {
		columnTypes, _ = p.GetColumnTypes(db, schema, storageUnit)
	}

	schema = p.EscapeIdentifier(schema)
	storageUnit = p.EscapeIdentifier(storageUnit)
	fullTable := p.FormTableName(schema, storageUnit)

	query := db.Table(fullTable)
	query, err := p.applyWhereConditions(query, where, columnTypes)
	if err != nil {
		return nil, err
	}

	query = query.Limit(pageSize).Offset(pageOffset)

	rows, err := query.Rows()
	if err != nil {
		return nil, err
	}
	defer rows.Close()

	result, err := p.GormPluginFunctions.ConvertRawToRows(rows)
	if err != nil {
		return nil, err
	}

	// Fix any missing column type metadata
	for i, col := range result.Columns {
		if _, err := strconv.Atoi(col.Type); err == nil {
			result.Columns[i].Type = p.FindMissingDataType(db, col.Type)
		}
	}

	return result, nil
}

func (p *GormPlugin) applyWhereConditions(query *gorm.DB, condition *model.WhereCondition, columnTypes map[string]string) (*gorm.DB, error) {
	if condition == nil {
		return query, nil
	}

	switch condition.Type {
	case model.WhereConditionTypeAtomic:
		if condition.Atomic != nil {
			// Use actual column type from database if available
			columnType := condition.Atomic.ColumnType
			if columnTypes != nil {
				if dbType, exists := columnTypes[condition.Atomic.Key]; exists && dbType != "" {
					columnType = dbType
				}
			}

			value, err := p.GormPluginFunctions.ConvertStringValue(condition.Atomic.Value, columnType)
			if err != nil {
				return nil, err
			}
			operator, ok := p.GetSupportedOperators()[condition.Atomic.Operator]
			if !ok {
				return nil, fmt.Errorf("invalid SQL operator: %s", condition.Atomic.Operator)
			}
			query = query.Where(fmt.Sprintf("%s %s ?", p.EscapeIdentifier(condition.Atomic.Key), operator), value)
		}

	case model.WhereConditionTypeAnd:
		if condition.And != nil {
			for _, child := range condition.And.Children {
				var err error
				query, err = p.applyWhereConditions(query, child, columnTypes)
				if err != nil {
					return nil, err
				}
			}
		}

	case model.WhereConditionTypeOr:
		if condition.Or != nil {
			orQueries := query
			for _, child := range condition.Or.Children {
				childQuery, err := p.applyWhereConditions(query, child, columnTypes)
				if err != nil {
					return nil, err
				}
				orQueries = orQueries.Or(childQuery)
			}
			query = orQueries
		}
	}

	return query, nil
}

func (p *GormPlugin) ConvertRawToRows(rows *sql.Rows) (*engine.GetRowsResult, error) {
	columns, err := rows.Columns()
	if err != nil {
		return nil, err
	}

	columnTypes, err := rows.ColumnTypes()
	if err != nil {
		return nil, err
	}

	// Create a map for faster column type lookup
	typeMap := make(map[string]*sql.ColumnType, len(columnTypes))
	for _, colType := range columnTypes {
		typeMap[colType.Name()] = colType
	}

	result := &engine.GetRowsResult{
		Columns: make([]engine.Column, 0, len(columns)),
		Rows:    make([][]string, 0, 100),
	}

	// todo: might have to extract some of this stuff into db specific functions
	// Build columns with type information
	for _, col := range columns {
		if colType, exists := typeMap[col]; exists {
			colTypeName := colType.DatabaseTypeName()
			if p.Type == engine.DatabaseType_Postgres && strings.HasPrefix(colTypeName, "_") {
				colTypeName = strings.Replace(colTypeName, "_", "[]", 1)
			}
			result.Columns = append(result.Columns, engine.Column{Name: col, Type: colTypeName})
		}
	}

	for rows.Next() {
		columnPointers := make([]interface{}, len(columns))
		row := make([]string, len(columns))

		for i, col := range columns {
			colType := typeMap[col]
			typeName := colType.DatabaseTypeName()

			switch typeName {
			case "VARBINARY", "BINARY", "IMAGE", "BYTEA", "BLOB", "HIERARCHYID":
				columnPointers[i] = new(sql.RawBytes)
			case "GEOMETRY", "POINT", "LINESTRING", "POLYGON", "GEOGRAPHY",
				"MULTIPOINT", "MULTILINESTRING", "MULTIPOLYGON":
				columnPointers[i] = new(sql.RawBytes)
			default:
				columnPointers[i] = new(sql.NullString)
			}
		}

		if err := rows.Scan(columnPointers...); err != nil {
			return nil, err
		}

		for i, colPtr := range columnPointers {
			colType := typeMap[columns[i]]
			typeName := colType.DatabaseTypeName()

			switch typeName {
			case "VARBINARY", "BINARY", "IMAGE", "BYTEA", "BLOB":
				rawBytes := colPtr.(*sql.RawBytes)
				if rawBytes == nil || len(*rawBytes) == 0 {
					row[i] = ""
				} else {
					row[i] = "0x" + hex.EncodeToString(*rawBytes)
				}
			default:
				val := colPtr.(*sql.NullString)
				if val.Valid {
					row[i] = val.String
				} else {
					row[i] = ""
				}
			}
		}

		result.Rows = append(result.Rows, row)
	}

	return result, nil
}

// todo: extract this into a gormplugin default if needed for other plugins
func (p *GormPlugin) FindMissingDataType(db *gorm.DB, columnType string) string {
	if p.Type == engine.DatabaseType_Postgres {
		var typname string
		if err := db.Raw("SELECT typname FROM pg_type WHERE oid = ?", columnType).Scan(&typname).Error; err != nil {
			typname = columnType
		}
		return strings.ToUpper(typname)
	}
	return columnType
}<|MERGE_RESOLUTION|>--- conflicted
+++ resolved
@@ -175,15 +175,8 @@
 	}
 	defer rows.Close()
 
-<<<<<<< HEAD
-		result, err := p.GormPluginFunctions.ConvertRawToRows(rows)
-		if err != nil {
-			return nil, err
-		}
-=======
 	return p.ConvertRawToRows(rows)
 }
->>>>>>> 40c8a99b
 
 func (p *GormPlugin) getGenericRows(db *gorm.DB, schema, storageUnit string, where *model.WhereCondition, pageSize, pageOffset int) (*engine.GetRowsResult, error) {
 	var columnTypes map[string]string
