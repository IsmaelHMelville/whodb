--- conflicted
+++ resolved
@@ -182,7 +182,6 @@
 	})
 }
 
-<<<<<<< HEAD
 func (p *GormPlugin) GetColumnsForTable(config *engine.PluginConfig, schema string, storageUnit string) ([]engine.Column, error) {
 	return plugins.WithConnection(config, p.DB, func(db *gorm.DB) ([]engine.Column, error) {
 		columnTypes, err := p.GetColumnTypes(db, schema, storageUnit)
@@ -203,14 +202,10 @@
 	})
 }
 
-func (p *GormPlugin) getSQLiteRows(db *gorm.DB, schema, storageUnit string, sort []*model.SortCondition, pageSize, pageOffset int) (*engine.GetRowsResult, error) {
-	columnInfo, err := p.GetColumnTypes(db, schema, storageUnit)
-=======
 func (p *GormPlugin) getSQLiteRows(db *gorm.DB, schema, storageUnit string, where *model.WhereCondition, sort []*model.SortCondition, pageSize, pageOffset int) (*engine.GetRowsResult, error) {
 	// Get columns with preserved order for SQLite
 	query := p.GetColTypeQuery()
 	rows, err := db.Raw(query, storageUnit).Rows()
->>>>>>> a4b54998
 	if err != nil {
 		log.Logger.WithError(err).Error(fmt.Sprintf("Failed to get column types for table %s.%s", schema, storageUnit))
 		return nil, err
