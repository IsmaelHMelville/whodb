/*
 * Copyright 2025 Clidey, Inc.
 *
 * Licensed under the Apache License, Version 2.0 (the "License");
 * you may not use this file except in compliance with the License.
 * You may obtain a copy of the License at
 *
 *     http://www.apache.org/licenses/LICENSE-2.0
 *
 * Unless required by applicable law or agreed to in writing, software
 * distributed under the License is distributed on an "AS IS" BASIS,
 * WITHOUT WARRANTIES OR CONDITIONS OF ANY KIND, either express or implied.
 * See the License for the specific language governing permissions and
 * limitations under the License.
 */

<<<<<<< HEAD
import { Alert, AlertDescription, AlertTitle, Button, cn, Drawer, DrawerContent, DrawerFooter, DrawerHeader, DrawerTitle, Input, Label, SearchInput, Select, SelectContent, SelectItem, SelectTrigger, SelectValue, Sheet, SheetContent, SheetFooter, toast } from "@clidey/ux";
=======
import { Button, Drawer, DrawerContent, DrawerHeader, DrawerTitle, Input, Label, SearchInput, Select, SelectContent, SelectItem, SelectTrigger, SelectValue, Sheet, SheetContent, SheetFooter, toast } from "@clidey/ux";
>>>>>>> 1322de7b
import {
    DatabaseType,
    RecordInput,
    RowsResult,
    SortCondition,
    SortDirection,
    StorageUnit,
    useAddRowMutation,
    useGetStorageUnitRowsLazyQuery,
    useRawExecuteLazyQuery,
    useUpdateStorageUnitMutation,
    WhereCondition
} from '@graphql';
import { CheckCircleIcon, CommandLineIcon, PlayIcon, PlusCircleIcon, XMarkIcon } from "@heroicons/react/24/outline";
import { keys } from "lodash";
import { FC, useCallback, useEffect, useMemo, useRef, useState } from "react";
import { Navigate, useLocation, useNavigate } from "react-router-dom";
import { CodeEditor } from "../../components/editor";
import { LoadingPage } from "../../components/loading";
import { InternalPage } from "../../components/page";
import { getColumnIcons, StorageUnitTable } from "../../components/table";
import { Tip } from "../../components/tip";
import { InternalRoutes } from "../../config/routes";
import { useAppSelector } from "../../store/hooks";
import { getDatabaseOperators } from "../../utils/database-operators";
import { getDatabaseStorageUnitLabel, isNoSQL } from "../../utils/functions";
import { ExploreStorageUnitWhereCondition } from "./explore-storage-unit-where-condition";
import { databaseSupportsScratchpad } from "../../utils/database-features";


export const ExploreStorageUnit: FC<{ scratchpad?: boolean }> = ({ scratchpad }) => {
    // Debug: Log E2E_TEST environment variable
    console.log('E2E_TEST environment variable:', import.meta.env.VITE_E2E_TEST);
    
    const [bufferPageSize, setBufferPageSize] = useState("100");
    const [currentPage, setCurrentPage] = useState(0);
    const [whereCondition, setWhereCondition] = useState<WhereCondition>();
    const [sortConditions, setSortConditions] = useState<SortCondition[]>([]);
    const [pageSize, setPageSize] = useState("");
    const unit: StorageUnit = useLocation().state?.unit;

    let schema = useAppSelector(state => state.database.schema);
    const current = useAppSelector(state => state.auth.current);
    const navigate = useNavigate();
    const [rows, setRows] = useState<RowsResult>();
    const [showAdd, setShowAdd] = useState(false);
    const searchRef = useRef<(search: string) => void>(() => {});
    const [search, setSearch] = useState("");
    
    // For add row sheet logic
    const [addRowData, setAddRowData] = useState<Record<string, any>>({});
    const [addRowError, setAddRowError] = useState<string | null>(null);

    const [updateStorageUnit, { loading: updating }] = useUpdateStorageUnitMutation();

    // For databases that don't have schemas (MongoDB, ClickHouse), pass the database name as the schema parameter
    // todo: is there a different way to do this? clickhouse doesn't have schemas as a table is considered a schema. people mainly switch between DB
    if (current?.Type === DatabaseType.ClickHouse || current?.Type === DatabaseType.MongoDb) {
        schema = current.Database
    }

    const [code, setCode] = useState(`SELECT * FROM ${schema}.${unit?.Name}`);

    const [getStorageUnitRows, { loading }] = useGetStorageUnitRowsLazyQuery({
        onCompleted(data) {
            setRows(data.Row);
        },
        fetchPolicy: "no-cache",
    });
    const [addRow, { loading: adding }] = useAddRowMutation();
    const [rawExecute, { data: rawExecuteData }] = useRawExecuteLazyQuery();

    const unitName = useMemo(() => {
        return unit?.Name;
    }, [unit]);

    const handleSubmitRequest = useCallback(() => {
        getStorageUnitRows({
            variables: {
                schema,
                storageUnit: unitName,
                where: whereCondition,
                sort: sortConditions.length > 0 ? sortConditions : undefined,
                pageSize: Number.parseInt(bufferPageSize),
                pageOffset: currentPage,
            },
        });
    }, [getStorageUnitRows, schema, unitName, whereCondition, sortConditions, bufferPageSize, currentPage]);

    const handleQuery = useCallback(() => {
        handleSubmitRequest();
        setCurrentPage(0);
    }, [handleSubmitRequest]);

    const handleColumnSort = useCallback((columnName: string) => {
        setSortConditions(prev => {
            const existingSort = prev.find(s => s.Column === columnName);
            
            if (!existingSort) {
                // Add ascending sort for this column
                return [...prev, { Column: columnName, Direction: SortDirection.Asc }];
            } else if (existingSort.Direction === SortDirection.Asc) {
                // Change to descending
                return prev.map(s => 
                    s.Column === columnName 
                        ? { ...s, Direction: SortDirection.Desc }
                        : s
                );
            } else {
                // Remove sort for this column
                return prev.filter(s => s.Column !== columnName);
            }
        });
    }, []);

    const handleRowUpdate = useCallback(
        (
            row: Record<string, string | number>,
            originalRow?: Record<string, string | number>
        ) => {
            if (!current) {
                return Promise.resolve();
            }
    
            return new Promise<void>((resolve, reject) => {
                // Figure out which columns to update
                const changedColumns = originalRow
                    ? Object.keys(row).filter((col) => row[col] !== originalRow[col])
                    : Object.keys(row);
        
                if (changedColumns.length === 0) {
                    // Nothing changed, skip
                    return Promise.resolve();
                }
        
                // Build values for all columns
                const allColumns = Object.keys(row);
                const values = allColumns.map((col) => ({
                    Key: col,
                    Value: row[col].toString(),
                }));
        
                updateStorageUnit({
                    variables: {
                        schema,
                        storageUnit: unitName,
                        values,
                        updatedColumns: changedColumns,
                    },
                    onCompleted: (data) => {
                        if (!data?.UpdateStorageUnit.Status) {
                            return reject(new Error("Update failed"));
                        }
                        return resolve();
                    },
                    onError: (error) => {
                        return reject(error);
                    },
                });
            });
        },
        [current, schema, unitName]
    );

    const totalCount = useMemo(() => {
        const count = unit?.Attributes.find(attribute => attribute.Key === "Count")?.Value;
        if (count == null || count === "0" || count === "unknown") {
            return rows?.Rows.length?.toString() ?? "unknown";
        }
        return count;
    }, [unit, rows?.Rows.length]);

    useEffect(() => {
        handleSubmitRequest();
        setCode(`SELECT * FROM ${schema}.${unit?.Name}`);
    // eslint-disable-next-line react-hooks/exhaustive-deps
    }, [unit]);

    useEffect(() => {
        if (sortConditions.length > 0) {
            handleSubmitRequest();
        }
    // eslint-disable-next-line react-hooks/exhaustive-deps
    }, [sortConditions]);

    const routes = useMemo(() => {
        const name = getDatabaseStorageUnitLabel(current?.Type);
        return [
            {
                ...InternalRoutes.Dashboard.StorageUnit,
                name,
            },
            InternalRoutes.Dashboard.ExploreStorageUnit,
            ...(scratchpad ? [InternalRoutes.Dashboard.ExploreStorageUnitWithScratchpad] : []),
        ];
    }, [current]);
    
    const {columns, columnTypes} = useMemo(() => {
        const dataColumns = rows?.Columns.map(c => c.Name) ?? [];
        return {columns: dataColumns, columnTypes: rows?.Columns.map(column => column.Type)};
    }, [rows?.Columns, rows?.Rows]);

    useEffect(() => {
        if (unit == null) {
            navigate(InternalRoutes.Dashboard.StorageUnit.path);
        }
    }, [navigate, unit]);

    const handleFilterChange = useCallback((filters: WhereCondition) => {
        setWhereCondition(filters);
    }, []);

    const validOperators = useMemo(() => {
        if (!current?.Type) {
            return [];
        }
        return getDatabaseOperators(current.Type);
    }, [current?.Type]);

    const sortedColumnsMap = useMemo(() => {
        const map = new Map<string, 'asc' | 'desc'>();
        sortConditions.forEach(cond => {
            map.set(cond.Column, cond.Direction === SortDirection.Asc ? 'asc' : 'desc');
        });
        return map;
    }, [sortConditions]);

    // Sheet logic for Add Row (like table.tsx)
    const handleOpenAddSheet = useCallback(() => {
        // Prepare default values for addRowData
        let initialData: Record<string, any> = {};
        if (rows?.Columns) {
            for (const col of rows.Columns) {
                if (col.Name.toLowerCase() === "id" && col.Type === "UUID") {
                    initialData[col.Name] = "gen_random_uuid()";
                } else if (col.Type === "TIMESTAMPTZ") {
                    initialData[col.Name] = "now()";
                } else if (col.Type === "NUMERIC") {
                    initialData[col.Name] = "0";
                } else {
                    initialData[col.Name] = "";
                }
            }
        }
        setAddRowData(initialData);
        setAddRowError(null);
        setShowAdd(true);
    }, [rows?.Columns]);

    const handleAddRowFieldChange = useCallback((key: string, value: string) => {
        setAddRowData(prev => ({
            ...prev,
            [key]: value,
        }));
    }, []);

    const handleAddRowSubmit = useCallback(() => {
        if (rows?.Columns == null) return;
        let values: RecordInput[] = [];
        if (isNoSQL(current?.Type as DatabaseType) && rows.Columns.length === 1 && rows.Columns[0].Type === "Document") {
            try {
                const json = JSON.parse(addRowData.document);
                for (const key of keys(json)) {
                    values.push({
                        Key: key,
                        Value: json[key],
                    });
                }
            } catch (e) {
                setAddRowError("Invalid JSON.");
                return;
            }
        } else {
            for (const col of rows.Columns) {
                if (addRowData[col.Name] !== undefined && addRowData[col.Name] !== "") {
                    values.push({
                        Key: col.Name,
                        Value: addRowData[col.Name],
                    });
                }
            }
        }

        if (values.length === 0) {
            setAddRowError("Please fill at least one value.");
            return;
        }
        addRow({
            variables: {
                schema,
                storageUnit: unit.Name,
                values,
            },
            onCompleted() {
                toast.success("Added data row successfully!");
                setShowAdd(false);
                setTimeout(() => {
                    handleSubmitRequest();
                }, 500);
            },
            onError(e) {
                setAddRowError(e.message);
                toast.error(`Unable to add the data row: ${e.message}`);
            },
        });
    }, [addRow, addRowData, handleSubmitRequest, rows?.Columns, schema, unit?.Name, current?.Type]);

    const handleScratchpad = useCallback(() => {
        if (current == null) {
            return;
        }
        rawExecute({
            variables: {
                query: code,
            },
        });
    }, [code, current, rawExecute]);

    const handleOpenScratchpad = useCallback(() => {
        navigate(InternalRoutes.Dashboard.ExploreStorageUnitWithScratchpad.path, {
            state: {
                unit,
            }
        });
        handleScratchpad();
        setCode(`SELECT * FROM ${schema}.${unit?.Name}`);
        document.body.classList.add("!pointer-events-auto");
    }, [schema, unit]);

    const handleCloseScratchpad = useCallback(() => {
        navigate(InternalRoutes.Dashboard.ExploreStorageUnit.path, {
            state: {
                unit,
            }
        });
    }, [unit]);

    const columnIcons = useMemo(() => getColumnIcons(columns, columnTypes), [columns, columnTypes]);

    const { whereColumns, whereColumnTypes } = useMemo(() => {
        if (rows?.Columns.length === 1 && rows?.Columns[0].Type === "Document" && isNoSQL(current?.Type as DatabaseType)) {
            return {whereColumns: keys(JSON.parse(rows?.Rows[0][0])), whereColumnTypes: []}
        }
        return {whereColumns: columns, whereColumnTypes: columnTypes}
    }, [rows?.Columns, rows?.Rows, current?.Type])

    if (unit == null) {
        return <Navigate to={InternalRoutes.Dashboard.StorageUnit.path} />
    }

    if (loading) {
        return <InternalPage routes={routes}>
            <LoadingPage />
        </InternalPage>
    }

    return <InternalPage routes={routes} className="relative">
        <div className="flex flex-col grow gap-4 h-[calc(100%-100px)]">
            <div className="flex items-center justify-between">
                <div className="flex gap-2 items-center">
                    <h1 className="text-xl font-bold mr-4">{unitName}</h1>
                </div>
                <div className="text-sm"><span className="font-semibold">Total Count:</span> {totalCount}</div>
            </div>
            <div className="flex w-full relative">
                <div className="flex justify-between items-end w-full">
                    <div className="flex gap-2">
                        <div className="flex flex-col gap-2">
                            <Label>Search</Label>
                            <SearchInput placeholder="Enter search query" className="w-64" value={search} onChange={e => setSearch(e.target.value)}
                                onKeyDown={e => {
                                    if (e.key === "Enter") {
                                        searchRef.current?.(search);
                                    }
                                }}
                                data-testid="table-search"
                            />
                        </div>
                        <div className="flex flex-col gap-2">
                            <Label>Page Size</Label>
                            <Select value={bufferPageSize} onValueChange={setBufferPageSize}>
                                <SelectTrigger className="w-32" data-testid="table-page-size">
                                    <SelectValue />
                                </SelectTrigger>
                                <SelectContent>
                                    {import.meta.env.VITE_E2E_TEST === "true" && <SelectItem value="1" data-value="1">1</SelectItem>}
                                    {import.meta.env.VITE_E2E_TEST === "true" && <SelectItem value="2" data-value="2">2</SelectItem>}
                                    <SelectItem value="10" data-value="10">10</SelectItem>
                                    <SelectItem value="25" data-value="25">25</SelectItem>
                                    <SelectItem value="50" data-value="50">50</SelectItem>
                                    <SelectItem value="100" data-value="100">100</SelectItem>
                                    <SelectItem value="250" data-value="250">250</SelectItem>
                                    <SelectItem value="500" data-value="500">500</SelectItem>
                                    <SelectItem value="1000" data-value="1000">1000</SelectItem>
                                </SelectContent>
                            </Select>
                        </div>
                        { current?.Type !== DatabaseType.Redis && <ExploreStorageUnitWhereCondition defaultWhere={whereCondition} columns={whereColumns} operators={validOperators} onChange={handleFilterChange} columnTypes={whereColumnTypes ?? []} /> }
                        <Button className="ml-6 mt-[22px]" onClick={handleQuery} data-testid="submit-button">
                            <CheckCircleIcon className="w-4 h-4" /> Query
                        </Button>
                    </div>
                </div>
                <Sheet open={showAdd} onOpenChange={setShowAdd}>
                    <SheetContent side="right" className="p-8">
                        <div className="flex flex-col gap-4 h-full">
                            <div className="text-lg font-semibold mb-2">Add new row</div>
                            <div className="flex flex-col gap-4">
                                {rows?.Columns?.map((col, index) => (
                                    <div key={col.Name} className="flex flex-col gap-2" data-testid={`add-row-field-${col.Name}`}>
                                        <Tip>
                                            <div className="flex items-center gap-1">
                                                {columnIcons[index]}
                                                <Label className="w-fit">
                                                    {col.Name}
                                                </Label> 
                                            </div>
                                            <p className="text-xs">{col.Type}</p>
                                        </Tip>
                                        <Input
                                            value={addRowData[col.Name] ?? ""}
                                            onChange={e => handleAddRowFieldChange(col.Name, e.target.value)}
                                            placeholder={`Enter value for ${col.Name}`}
                                        />
                                    </div>
                                ))}
                            </div>
                            {addRowError && (
                                <Alert variant="destructive">
                                    <AlertTitle>Error</AlertTitle>
                                    <AlertDescription>{addRowError}</AlertDescription>
                                </Alert>
                            )}
                        </div>
                        <SheetFooter className="px-0">
                            <Button onClick={handleAddRowSubmit} data-testid="submit-add-row-button" disabled={adding}>
                                <CheckCircleIcon className="w-4 h-4" /> Submit
                            </Button>
                        </SheetFooter>
                    </SheetContent>
                </Sheet>

            </div>
            <div className="grow">
                {
                    rows != null &&
                    <StorageUnitTable
                        columns={columns} 
                        rows={rows.Rows} 
                        onRowUpdate={handleRowUpdate} 
                        columnTypes={columnTypes}
                        schema={schema}
                        storageUnit={unitName}
                        onRefresh={handleSubmitRequest}
                        onColumnSort={handleColumnSort}
                        sortedColumns={sortedColumnsMap}
                        searchRef={searchRef}
                    >
                        <div className="flex gap-2">
                            <Button onClick={handleOpenScratchpad} data-testid="scratchpad-button" variant="secondary" className={cn({
                                "hidden": !databaseSupportsScratchpad(current?.Database),
                            })}>
                                <CommandLineIcon className="w-4 h-4" /> Scratchpad
                            </Button>
                            <Button onClick={handleOpenAddSheet} disabled={adding} data-testid="add-row-button">
                                <PlusCircleIcon className="w-4 h-4" /> Add Row
                            </Button>
                        </div>
                    </StorageUnitTable>
                }
            </div>
        </div>
        <Drawer open={scratchpad} onOpenChange={handleCloseScratchpad}>
            <DrawerContent className="px-8 min-h-[65vh]">
                <Button variant="ghost" className="absolute top-0 right-0" onClick={handleCloseScratchpad}>
                    <XMarkIcon className="w-4 h-4" />
                </Button>
                <DrawerHeader className="px-0">
                    <DrawerTitle className="flex justify-between items-center">
                        <h2 className="text-lg font-semibold">Scratchpad</h2>
                        <div className="flex gap-2 items-center">
                            <Button onClick={handleScratchpad} data-testid="submit-button">
                                <PlayIcon className="w-4 h-4" />
                                Run
                            </Button>
                        </div>
                    </DrawerTitle>
                </DrawerHeader>
                <div className="flex flex-col gap-2 h-[150px] mb-4">
                    <CodeEditor language="sql" value={code} setValue={setCode} onRun={() => handleScratchpad()} />
                </div>
                <StorageUnitTable
                    columns={rawExecuteData?.RawExecute.Columns.map(c => c.Name) ?? []}
                    columnTypes={rawExecuteData?.RawExecute.Columns.map(c => c.Type) ?? []}
                    rows={rawExecuteData?.RawExecute.Rows ?? []}
                    disableEdit={true}
                    schema={schema}
                    storageUnit={unitName}
                    onRefresh={handleSubmitRequest}
                />
            </DrawerContent>
        </Drawer>
    </InternalPage>
}<|MERGE_RESOLUTION|>--- conflicted
+++ resolved
@@ -14,11 +14,7 @@
  * limitations under the License.
  */
 
-<<<<<<< HEAD
 import { Alert, AlertDescription, AlertTitle, Button, cn, Drawer, DrawerContent, DrawerFooter, DrawerHeader, DrawerTitle, Input, Label, SearchInput, Select, SelectContent, SelectItem, SelectTrigger, SelectValue, Sheet, SheetContent, SheetFooter, toast } from "@clidey/ux";
-=======
-import { Button, Drawer, DrawerContent, DrawerHeader, DrawerTitle, Input, Label, SearchInput, Select, SelectContent, SelectItem, SelectTrigger, SelectValue, Sheet, SheetContent, SheetFooter, toast } from "@clidey/ux";
->>>>>>> 1322de7b
 import {
     DatabaseType,
     RecordInput,
