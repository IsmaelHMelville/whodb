/**
 * Copyright 2025 Clidey, Inc.
 *
 * Licensed under the Apache License, Version 2.0 (the "License");
 * you may not use this file except in compliance with the License.
 * You may obtain a copy of the License at
 *
 *     http://www.apache.org/licenses/LICENSE-2.0
 *
 * Unless required by applicable law or agreed to in writing, software
 * distributed under the License is distributed on an "AS IS" BASIS,
 * WITHOUT WARRANTIES OR CONDITIONS OF ANY KIND, either express or implied.
 * See the License for the specific language governing permissions and
 * limitations under the License.
 */

import {DatabaseType} from '@graphql';
import {getDatabaseTypeDropdownItemsSync} from '../config/database-types';

/**
 * Check if a database supports scratchpad/raw query execution
 * @param databaseType The database type (can be CE or EE type)
 * @returns boolean indicating if the database supports scratchpad
 */
export function databaseSupportsScratchpad(databaseType: DatabaseType | string | undefined): boolean {
    if (!databaseType) {
        return false;
    }
    
    // Try to get scratchpad support from the database configuration first
    const dbTypeItems = getDatabaseTypeDropdownItemsSync();
    const dbConfig = dbTypeItems.find(item => item.id === databaseType);
    
    if (dbConfig?.supportsScratchpad !== undefined) {
        return dbConfig.supportsScratchpad;
    }
    
    // Fall back to checking known databases that don't support scratchpad
    const databasesThatDontSupportScratchpad = [
        DatabaseType.MongoDb, 
        DatabaseType.Redis, 
        DatabaseType.ElasticSearch
    ];
    
    return !databasesThatDontSupportScratchpad.includes(databaseType as DatabaseType);
}

/**
 * Check if a database supports schemas
 * @param databaseType The database type (can be CE or EE type)
 * @returns boolean indicating if the database supports schemas
 */
export function databaseSupportsSchema(databaseType: DatabaseType | string | undefined): boolean {
    if (databaseType == null) {
        return false;
    }
    
    // Try to get schema support from the database configuration first
    const dbTypeItems = getDatabaseTypeDropdownItemsSync();
    const dbConfig = dbTypeItems.find(item => item.id === databaseType);
<<<<<<< HEAD
    
    if (dbConfig?.supportsSchema != null) {
=======

    if (dbConfig?.supportsSchema !== undefined) {
>>>>>>> 1322de7b
        return dbConfig.supportsSchema;
    }

    // Fall back to checking known databases that don't support schemas
    const databasesThatDontSupportSchema = [
        DatabaseType.Sqlite3,
        DatabaseType.Redis,
        DatabaseType.ElasticSearch,
        DatabaseType.MongoDb,
        DatabaseType.ClickHouse,
    ];

    return !databasesThatDontSupportSchema.includes(databaseType as DatabaseType);
}

/**
 * Get databases that don't support scratchpad (for backward compatibility)
 * @returns Array of database types that don't support scratchpad
 */
export function getDatabasesThatDontSupportScratchpad(): DatabaseType[] {
    const dbTypeItems = getDatabaseTypeDropdownItemsSync();
    const databasesThatDontSupport: DatabaseType[] = [];
    
    // Check all configured databases
    dbTypeItems.forEach(dbConfig => {
        if (dbConfig.supportsScratchpad === false) {
            databasesThatDontSupport.push(dbConfig.id as DatabaseType);
        }
    });
    
    // Include default databases if not found in config
    const defaults = [DatabaseType.MongoDb, DatabaseType.Redis, DatabaseType.ElasticSearch];
    defaults.forEach(dbType => {
        if (!databasesThatDontSupport.includes(dbType)) {
            const dbConfig = dbTypeItems.find(item => item.id === dbType);
            if (!dbConfig || dbConfig.supportsScratchpad !== true) {
                databasesThatDontSupport.push(dbType);
            }
        }
    });
    
    return databasesThatDontSupport;
}

/**
 * Get databases that don't support schemas (for backward compatibility)
 * @returns Array of database types that don't support schemas
 */
export function getDatabasesThatDontSupportSchema(): DatabaseType[] {
    const dbTypeItems = getDatabaseTypeDropdownItemsSync();
    const databasesThatDontSupport: DatabaseType[] = [];
    
    // Check all configured databases
    dbTypeItems.forEach(dbConfig => {
        if (dbConfig.supportsSchema === false) {
            databasesThatDontSupport.push(dbConfig.id as DatabaseType);
        }
    });
    
    // Include default databases if not found in config
    const defaults = [DatabaseType.Sqlite3, DatabaseType.Redis, DatabaseType.ElasticSearch];
    defaults.forEach(dbType => {
        if (!databasesThatDontSupport.includes(dbType)) {
            const dbConfig = dbTypeItems.find(item => item.id === dbType);
            if (!dbConfig || dbConfig.supportsSchema !== true) {
                databasesThatDontSupport.push(dbType);
            }
        }
    });
    
    return databasesThatDontSupport;
}

/**
 * Check if a database supports switching between databases in the UI
 * @param databaseType The database type (can be CE or EE type)
 * @returns boolean indicating if the database supports database switching
 */
export function databaseSupportsDatabaseSwitching(databaseType: DatabaseType | string | undefined): boolean {
    if (!databaseType) {
        return false;
    }

    // Try to get database switching support from the database configuration first
    const dbTypeItems = getDatabaseTypeDropdownItemsSync();
    const dbConfig = dbTypeItems.find(item => item.id === databaseType);

    if (dbConfig?.supportsDatabaseSwitching !== undefined) {
        return dbConfig.supportsDatabaseSwitching;
    }

    // Fall back to checking known databases that support database switching
    const databasesThatSupportDatabaseSwitching = [
        DatabaseType.MongoDb,
        DatabaseType.ClickHouse,
        DatabaseType.MySql,
        DatabaseType.MariaDb,
        DatabaseType.Postgres,
    ];

    return databasesThatSupportDatabaseSwitching.includes(databaseType as DatabaseType);
}<|MERGE_RESOLUTION|>--- conflicted
+++ resolved
@@ -58,13 +58,8 @@
     // Try to get schema support from the database configuration first
     const dbTypeItems = getDatabaseTypeDropdownItemsSync();
     const dbConfig = dbTypeItems.find(item => item.id === databaseType);
-<<<<<<< HEAD
     
     if (dbConfig?.supportsSchema != null) {
-=======
-
-    if (dbConfig?.supportsSchema !== undefined) {
->>>>>>> 1322de7b
         return dbConfig.supportsSchema;
     }
 
