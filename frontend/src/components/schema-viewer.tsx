--- conflicted
+++ resolved
@@ -24,16 +24,6 @@
     Tree,
     TreeDataItem,
 } from "@clidey/ux";
-<<<<<<< HEAD
-import {StorageUnit, useGetStorageUnitsQuery} from "@graphql";
-import {FolderIcon, TableCellsIcon} from "@heroicons/react/24/outline";
-import {FC, useCallback, useMemo, useState} from "react";
-import {useLocation, useNavigate} from "react-router-dom";
-import {InternalRoutes} from "../config/routes";
-import {useAppSelector} from "../store/hooks";
-import {Loading} from "./loading";
-import {getDatabaseStorageUnitLabel} from "../utils/functions";
-=======
 import { StorageUnit, useGetStorageUnitsQuery } from "@graphql";
 import { FolderIcon, TableCellsIcon } from "@heroicons/react/24/outline";
 import { FC, useCallback, useMemo, useState } from "react";
@@ -43,7 +33,6 @@
 import { databasesUsesDatabaseInsteadOfSchema } from "../utils/database-features";
 import { getDatabaseStorageUnitLabel } from "../utils/functions";
 import { Loading } from "./loading";
->>>>>>> fc5d218e
 
 function groupByType(units: StorageUnit[]) {
     const groups: Record<string, any[]> = {};
