--- conflicted
+++ resolved
@@ -652,30 +652,8 @@
                         </Button>
                     </TableCell>
                     {paginatedRows[index]?.map((cell, cellIdx) => (
-<<<<<<< HEAD
-                        <TableCell key={cellIdx} className="cursor-pointer"
-                                   onClick={() => handleCellClick(globalIndex, cellIdx)}
-                                   data-col-idx={cellIdx}>{cell}</TableCell>
-                    ))}
-                    <Button variant="secondary"
-                            className="absolute right-6 opacity-0 group-hover:opacity-100 border border-input"
-                            onClick={(e) => {
-                                e.preventDefault();
-                                e.stopPropagation();
-                                // Manually trigger context menu on this row
-                                const event = new MouseEvent("contextmenu", {
-                                    bubbles: true,
-                                    clientX: e.clientX,
-                                    clientY: e.clientY,
-                                });
-                                e.currentTarget.dispatchEvent(event);
-                            }} data-testid="icon-button">
-                        <EllipsisVerticalIcon className="w-4 h-4"/>
-                    </Button>
-=======
                         <TableCell key={cellIdx} className="cursor-pointer" onClick={() => handleCellClick(index, cellIdx)} data-col-idx={cellIdx}>{cell}</TableCell>
                     ))}
->>>>>>> b4f147b5
                 </TableRow>
             </ContextMenuTrigger>
             <ContextMenuContent className="w-52">
@@ -694,14 +672,8 @@
                         </>
                     )}
                 </ContextMenuItem>
-<<<<<<< HEAD
-                <ContextMenuItem onSelect={() => handleEdit(globalIndex)} disabled={checked.length > 0}
-                                 data-testid="context-menu-edit-row">
-                    <PencilSquareIcon className="w-4 h-4"/>
-=======
                 <ContextMenuItem onSelect={() => handleEdit(index)} disabled={checked.length > 0} data-testid="context-menu-edit-row">
                     <PencilSquareIcon className="w-4 h-4" />
->>>>>>> b4f147b5
                     Edit Row
                     <ContextMenuShortcut>⌘E</ContextMenuShortcut>
                 </ContextMenuItem>
@@ -794,16 +766,6 @@
                                     <TableHead className={cn("min-w-[40px] w-[40px] relative", {
                                         "hidden": disableEdit,
                                     })}>
-<<<<<<< HEAD
-                                        <div className="flex items-center gap-2">
-                                            <Checkbox
-                                                checked={checked.length === paginatedRows.length}
-                                                onCheckedChange={() => setChecked(checked.length === paginatedRows.length ? [] : paginatedRows.map((_, index) => index + (currentPage - 1) * pageSize))}
-                                            />
-                                            <EllipsisVerticalIcon
-                                                className="w-3 h-3 opacity-0 group-hover:opacity-50 transition-opacity"/>
-                                        </div>
-=======
                                         <Checkbox
                                             checked={checked.length === paginatedRows.length}
                                             onCheckedChange={() => {
@@ -823,7 +785,6 @@
                                             }} data-testid="icon-button">
                                             <EllipsisVerticalIcon className="w-4 h-4" />
                                         </Button>
->>>>>>> b4f147b5
                                     </TableHead>
                                     {columns.map((col, idx) => (
                                         <TableHead
@@ -897,15 +858,10 @@
                                     Refresh Data
                                     <ContextMenuShortcut>⌘R</ContextMenuShortcut>
                                 </ContextMenuItem>
-<<<<<<< HEAD
-                                <ContextMenuItem
-                                    onSelect={() => setChecked(checked.length === paginatedRows.length ? [] : paginatedRows.map((_, index) => index + (currentPage - 1) * pageSize))}
-=======
                                 <ContextMenuItem 
                                     onSelect={() => {
                                         setChecked(checked.length === paginatedRows.length ? [] : paginatedRows.map((_, index) => index));
                                     }}
->>>>>>> b4f147b5
                                 >
                                     <CheckCircleIcon className="w-4 h-4"/>
                                     {checked.length === paginatedRows.length ? "Deselect All" : "Select All"}
@@ -1008,9 +964,6 @@
                         </PaginationContent>
                     </Pagination>
                 </div>
-<<<<<<< HEAD
-                <Sheet open={editIndex !== null} onOpenChange={open => {
-=======
                 <div className="flex justify-end items-center mb-2">
                     <Button
                         variant="secondary"
@@ -1022,7 +975,6 @@
                     </Button>
                 </div>
                 <Sheet open={editIndex !== null} onOpenChange={open => { 
->>>>>>> b4f147b5
                     if (!open) {
                         setEditIndex(null);
                         setEditRow(null);
