--- conflicted
+++ resolved
@@ -37,7 +37,6 @@
     toast,
     useSidebar
 } from "@clidey/ux";
-<<<<<<< HEAD
 import { DatabaseType, useGetDatabaseQuery, useGetSchemaQuery, useGetVersionQuery, useLoginMutation, useLoginWithProfileMutation } from '@graphql';
 import { ArrowLeftStartOnRectangleIcon, ChevronDownIcon, CogIcon, CommandLineIcon, PlusIcon, QuestionMarkCircleIcon, RectangleGroupIcon, SparklesIcon, TableCellsIcon } from "@heroicons/react/24/outline";
 import classNames from "classnames";
@@ -50,53 +49,12 @@
 import { AuthActions, LocalLoginProfile } from "../../store/auth";
 import { DatabaseActions } from "../../store/database";
 import { useAppSelector } from "../../store/hooks";
-import { databaseSupportsSchema, databaseSupportsScratchpad } from "../../utils/database-features";
+import { databaseSupportsDatabaseSwitching, databaseSupportsSchema, databaseSupportsScratchpad } from "../../utils/database-features";
 import { isEEFeatureEnabled } from "../../utils/ee-loader";
 import { getDatabaseStorageUnitLabel, isNoSQL } from "../../utils/functions";
 import { Icons } from "../icons";
 import { Loading } from "../loading";
 import { updateProfileLastAccessed } from "../profile-info-tooltip";
-=======
-import {
-    DatabaseType,
-    useGetDatabaseQuery,
-    useGetSchemaQuery,
-    useGetVersionQuery,
-    useLoginMutation,
-    useLoginWithProfileMutation
-} from '@graphql';
-import {
-    ArrowLeftStartOnRectangleIcon,
-    ChevronDownIcon,
-    CogIcon,
-    CommandLineIcon,
-    PlusIcon,
-    QuestionMarkCircleIcon,
-    RectangleGroupIcon,
-    SparklesIcon,
-    TableCellsIcon
-} from "@heroicons/react/24/outline";
-import classNames from "classnames";
-import {FC, ReactElement, useCallback, useEffect, useMemo, useState} from "react";
-import {useDispatch} from "react-redux";
-import {Link, useLocation, useNavigate} from "react-router-dom";
-import {InternalRoutes} from "../../config/routes";
-import {LoginForm} from "../../pages/auth/login";
-import {AuthActions, LocalLoginProfile} from "../../store/auth";
-import {DatabaseActions} from "../../store/database";
-import {useAppSelector} from "../../store/hooks";
-import {
-    databaseSupportsDatabaseSwitching,
-    databaseSupportsSchema,
-    databaseSupportsScratchpad
-} from "../../utils/database-features";
-import {isEEFeatureEnabled} from "../../utils/ee-loader";
-import {getDatabaseStorageUnitLabel, isNoSQL} from "../../utils/functions";
-import {Icons} from "../icons";
-import {Loading} from "../loading";
-import {updateProfileLastAccessed} from "../profile-info-tooltip";
-import {extensions} from "../../config/features";
->>>>>>> 1322de7b
 
 const logoImage = "/images/logo.png";
 
