--- conflicted
+++ resolved
@@ -10,11 +10,7 @@
     dependencies:
       '@apollo/client':
         specifier: ^3.13.8
-<<<<<<< HEAD
-        version: 3.13.8(@types/react@18.3.20)(graphql-ws@6.0.4(graphql@16.10.0)(ws@8.18.1))(graphql@16.10.0)(react-dom@18.3.1(react@18.3.1))(react@18.3.1)
-=======
         version: 3.13.8(@types/react@18.3.20)(graphql@16.10.0)(react-dom@18.3.1)(react@18.3.1)
->>>>>>> 57af36d2
       '@codemirror/lang-json':
         specifier: ^6.0.1
         version: 6.0.1
@@ -41,11 +37,7 @@
         version: 1.3.1
       '@reduxjs/toolkit':
         specifier: ^2.7.0
-<<<<<<< HEAD
-        version: 2.7.0(react-redux@9.2.0(@types/react@18.3.20)(react@18.3.1)(redux@5.0.1))(react@18.3.1)
-=======
         version: 2.7.0(react-redux@9.2.0)(react@18.3.1)
->>>>>>> 57af36d2
       '@types/react':
         specifier: ^18.3.12
         version: 18.3.20
@@ -62,13 +54,8 @@
         specifier: ^6.0.1
         version: 6.0.1
       framer-motion:
-<<<<<<< HEAD
-        specifier: 12.7.4
-        version: 12.7.4(react-dom@18.3.1(react@18.3.1))(react@18.3.1)
-=======
         specifier: ^12.8.0
         version: 12.8.0(@emotion/is-prop-valid@1.3.1)(react-dom@18.3.1)(react@18.3.1)
->>>>>>> 57af36d2
       graphql:
         specifier: ^16.9.0
         version: 16.10.0
@@ -89,11 +76,7 @@
         version: 18.3.1(react@18.3.1)
       react-json-view:
         specifier: ^1.21.3
-<<<<<<< HEAD
-        version: 1.21.3(@types/react@18.3.20)(react-dom@18.3.1(react@18.3.1))(react@18.3.1)
-=======
         version: 1.21.3(@types/react@18.3.20)(react-dom@18.3.1)(react@18.3.1)
->>>>>>> 57af36d2
       react-markdown:
         specifier: ^10.1.0
         version: 10.1.0(@types/react@18.3.20)(react@18.3.1)
@@ -111,11 +94,7 @@
         version: 1.8.11(react-dom@18.3.1)(react@18.3.1)
       reactflow:
         specifier: ^11.11.4
-<<<<<<< HEAD
-        version: 11.11.4(@types/react@18.3.20)(immer@10.1.1)(react-dom@18.3.1(react@18.3.1))(react@18.3.1)
-=======
         version: 11.11.4(@types/react@18.3.20)(react-dom@18.3.1)(react@18.3.1)
->>>>>>> 57af36d2
       redux-persist:
         specifier: ^6.0.0
         version: 6.0.0(react@18.3.1)(redux@5.0.1)
@@ -169,13 +148,8 @@
         specifier: ^14.3.2
         version: 14.3.2
       parcel:
-<<<<<<< HEAD
-        specifier: 2.13.3
-        version: 2.13.3(@swc/helpers@0.5.17)(postcss@8.5.3)
-=======
         specifier: ^2.13.3
         version: 2.14.4(postcss@8.5.3)
->>>>>>> 57af36d2
       postcss:
         specifier: ^8.5.3
         version: 8.5.3
@@ -4123,11 +4097,7 @@
       '@jridgewell/gen-mapping': 0.3.8
       '@jridgewell/trace-mapping': 0.3.25
 
-<<<<<<< HEAD
-  '@apollo/client@3.13.8(@types/react@18.3.20)(graphql-ws@6.0.4(graphql@16.10.0)(ws@8.18.1))(graphql@16.10.0)(react-dom@18.3.1(react@18.3.1))(react@18.3.1)':
-=======
   '@apollo/client@3.13.8(@types/react@18.3.20)(graphql@16.10.0)(react-dom@18.3.1)(react@18.3.1)':
->>>>>>> 57af36d2
     dependencies:
       '@graphql-typed-document-node/core': 3.2.0(graphql@16.10.0)
       '@wry/caches': 1.0.1
@@ -4138,11 +4108,8 @@
       hoist-non-react-statics: 3.3.2
       optimism: 0.18.1
       prop-types: 15.8.1
-<<<<<<< HEAD
-=======
       react: 18.3.1
       react-dom: 18.3.1(react@18.3.1)
->>>>>>> 57af36d2
       rehackt: 0.1.0(@types/react@18.3.20)(react@18.3.1)
       symbol-observable: 4.0.0
       ts-invariant: 0.10.3
@@ -4701,13 +4668,8 @@
       '@graphql-tools/graphql-file-loader': 8.0.19(graphql@16.10.0)
       '@graphql-tools/json-file-loader': 8.0.18(graphql@16.10.0)
       '@graphql-tools/load': 8.1.0(graphql@16.10.0)
-<<<<<<< HEAD
-      '@graphql-tools/prisma-loader': 8.0.17(@types/node@22.14.1)(graphql@16.10.0)
-      '@graphql-tools/url-loader': 8.0.31(@types/node@22.14.1)(graphql@16.10.0)
-=======
       '@graphql-tools/prisma-loader': 8.0.17(graphql@16.10.0)
       '@graphql-tools/url-loader': 8.0.31(graphql@16.10.0)
->>>>>>> 57af36d2
       '@graphql-tools/utils': 10.8.6(graphql@16.10.0)
       '@whatwg-node/fetch': 0.10.6
       chalk: 4.1.2
@@ -4715,11 +4677,7 @@
       debounce: 1.2.1
       detect-indent: 6.1.0
       graphql: 16.10.0
-<<<<<<< HEAD
-      graphql-config: 5.1.4(@types/node@22.14.1)(graphql@16.10.0)
-=======
       graphql-config: 5.1.4(graphql@16.10.0)
->>>>>>> 57af36d2
       inquirer: 8.2.6
       is-glob: 4.0.3
       jiti: 1.21.7
@@ -4971,11 +4929,7 @@
       - uWebSockets.js
       - utf-8-validate
 
-<<<<<<< HEAD
-  '@graphql-tools/executor-http@1.3.3(@types/node@22.14.1)(graphql@16.10.0)':
-=======
   '@graphql-tools/executor-http@1.3.3(graphql@16.10.0)':
->>>>>>> 57af36d2
     dependencies:
       '@graphql-hive/signal': 1.0.0
       '@graphql-tools/executor-common': 0.0.4(graphql@16.10.0)
@@ -5026,11 +4980,7 @@
 
   '@graphql-tools/github-loader@8.0.20(graphql@16.10.0)':
     dependencies:
-<<<<<<< HEAD
-      '@graphql-tools/executor-http': 1.3.3(@types/node@22.14.1)(graphql@16.10.0)
-=======
       '@graphql-tools/executor-http': 1.3.3(graphql@16.10.0)
->>>>>>> 57af36d2
       '@graphql-tools/graphql-tag-pluck': 8.3.19(graphql@16.10.0)
       '@graphql-tools/utils': 10.8.6(graphql@16.10.0)
       '@whatwg-node/fetch': 0.10.6
@@ -5160,11 +5110,7 @@
   '@graphql-tools/url-loader@8.0.31(graphql@16.10.0)':
     dependencies:
       '@graphql-tools/executor-graphql-ws': 2.0.5(graphql@16.10.0)
-<<<<<<< HEAD
-      '@graphql-tools/executor-http': 1.3.3(@types/node@22.14.1)(graphql@16.10.0)
-=======
       '@graphql-tools/executor-http': 1.3.3(graphql@16.10.0)
->>>>>>> 57af36d2
       '@graphql-tools/executor-legacy-ws': 1.1.17(graphql@16.10.0)
       '@graphql-tools/utils': 10.8.6(graphql@16.10.0)
       '@graphql-tools/wrap': 10.0.35(graphql@16.10.0)
@@ -5558,31 +5504,12 @@
       '@parcel/diagnostic': 2.14.4
       '@parcel/plugin': 2.14.4(@parcel/core@2.14.4)
       '@parcel/source-map': 2.1.1
-<<<<<<< HEAD
-      '@parcel/utils': 2.13.3
-      '@swc/core': 1.11.22(@swc/helpers@0.5.17)
-=======
       '@parcel/utils': 2.14.4
       '@swc/core': 1.11.22
->>>>>>> 57af36d2
       nullthrows: 1.1.1
     transitivePeerDependencies:
       - '@parcel/core'
       - '@swc/helpers'
-<<<<<<< HEAD
-
-  '@parcel/package-manager@2.13.3(@parcel/core@2.13.3(@swc/helpers@0.5.17))(@swc/helpers@0.5.17)':
-    dependencies:
-      '@parcel/core': 2.13.3(@swc/helpers@0.5.17)
-      '@parcel/diagnostic': 2.13.3
-      '@parcel/fs': 2.13.3(@parcel/core@2.13.3(@swc/helpers@0.5.17))
-      '@parcel/logger': 2.13.3
-      '@parcel/node-resolver-core': 3.4.3(@parcel/core@2.13.3(@swc/helpers@0.5.17))
-      '@parcel/types': 2.13.3(@parcel/core@2.13.3(@swc/helpers@0.5.17))
-      '@parcel/utils': 2.13.3
-      '@parcel/workers': 2.13.3(@parcel/core@2.13.3(@swc/helpers@0.5.17))
-      '@swc/core': 1.11.22(@swc/helpers@0.5.17)
-=======
       - napi-wasm
 
   '@parcel/package-manager@2.14.4(@parcel/core@2.14.4)':
@@ -5596,7 +5523,6 @@
       '@parcel/utils': 2.14.4
       '@parcel/workers': 2.14.4(@parcel/core@2.14.4)
       '@swc/core': 1.11.22
->>>>>>> 57af36d2
       semver: 7.7.1
     transitivePeerDependencies:
       - '@swc/helpers'
@@ -6019,15 +5945,6 @@
     transitivePeerDependencies:
       - napi-wasm
 
-<<<<<<< HEAD
-  '@reactflow/background@11.3.14(@types/react@18.3.20)(immer@10.1.1)(react-dom@18.3.1(react@18.3.1))(react@18.3.1)':
-    dependencies:
-      '@reactflow/core': 11.11.4(@types/react@18.3.20)(immer@10.1.1)(react-dom@18.3.1(react@18.3.1))(react@18.3.1)
-      classcat: 5.0.5
-      react: 18.3.1
-      react-dom: 18.3.1(react@18.3.1)
-      zustand: 4.5.6(@types/react@18.3.20)(immer@10.1.1)(react@18.3.1)
-=======
   '@reactflow/background@11.3.14(@types/react@18.3.20)(react-dom@18.3.1)(react@18.3.1)':
     dependencies:
       '@reactflow/core': 11.11.4(@types/react@18.3.20)(react-dom@18.3.1)(react@18.3.1)
@@ -6035,20 +5952,10 @@
       react: 18.3.1
       react-dom: 18.3.1(react@18.3.1)
       zustand: 4.5.6(@types/react@18.3.20)(react@18.3.1)
->>>>>>> 57af36d2
     transitivePeerDependencies:
       - '@types/react'
       - immer
 
-<<<<<<< HEAD
-  '@reactflow/controls@11.2.14(@types/react@18.3.20)(immer@10.1.1)(react-dom@18.3.1(react@18.3.1))(react@18.3.1)':
-    dependencies:
-      '@reactflow/core': 11.11.4(@types/react@18.3.20)(immer@10.1.1)(react-dom@18.3.1(react@18.3.1))(react@18.3.1)
-      classcat: 5.0.5
-      react: 18.3.1
-      react-dom: 18.3.1(react@18.3.1)
-      zustand: 4.5.6(@types/react@18.3.20)(immer@10.1.1)(react@18.3.1)
-=======
   '@reactflow/controls@11.2.14(@types/react@18.3.20)(react-dom@18.3.1)(react@18.3.1)':
     dependencies:
       '@reactflow/core': 11.11.4(@types/react@18.3.20)(react-dom@18.3.1)(react@18.3.1)
@@ -6056,16 +5963,11 @@
       react: 18.3.1
       react-dom: 18.3.1(react@18.3.1)
       zustand: 4.5.6(@types/react@18.3.20)(react@18.3.1)
->>>>>>> 57af36d2
     transitivePeerDependencies:
       - '@types/react'
       - immer
 
-<<<<<<< HEAD
-  '@reactflow/core@11.11.4(@types/react@18.3.20)(immer@10.1.1)(react-dom@18.3.1(react@18.3.1))(react@18.3.1)':
-=======
   '@reactflow/core@11.11.4(@types/react@18.3.20)(react-dom@18.3.1)(react@18.3.1)':
->>>>>>> 57af36d2
     dependencies:
       '@types/d3': 7.4.3
       '@types/d3-drag': 3.0.7
@@ -6077,24 +5979,14 @@
       d3-zoom: 3.0.0
       react: 18.3.1
       react-dom: 18.3.1(react@18.3.1)
-<<<<<<< HEAD
-      zustand: 4.5.6(@types/react@18.3.20)(immer@10.1.1)(react@18.3.1)
-=======
       zustand: 4.5.6(@types/react@18.3.20)(react@18.3.1)
->>>>>>> 57af36d2
     transitivePeerDependencies:
       - '@types/react'
       - immer
 
-<<<<<<< HEAD
-  '@reactflow/minimap@11.7.14(@types/react@18.3.20)(immer@10.1.1)(react-dom@18.3.1(react@18.3.1))(react@18.3.1)':
-    dependencies:
-      '@reactflow/core': 11.11.4(@types/react@18.3.20)(immer@10.1.1)(react-dom@18.3.1(react@18.3.1))(react@18.3.1)
-=======
   '@reactflow/minimap@11.7.14(@types/react@18.3.20)(react-dom@18.3.1)(react@18.3.1)':
     dependencies:
       '@reactflow/core': 11.11.4(@types/react@18.3.20)(react-dom@18.3.1)(react@18.3.1)
->>>>>>> 57af36d2
       '@types/d3-selection': 3.0.11
       '@types/d3-zoom': 3.0.8
       classcat: 5.0.5
@@ -6102,47 +5994,24 @@
       d3-zoom: 3.0.0
       react: 18.3.1
       react-dom: 18.3.1(react@18.3.1)
-<<<<<<< HEAD
-      zustand: 4.5.6(@types/react@18.3.20)(immer@10.1.1)(react@18.3.1)
-=======
       zustand: 4.5.6(@types/react@18.3.20)(react@18.3.1)
->>>>>>> 57af36d2
     transitivePeerDependencies:
       - '@types/react'
       - immer
 
-<<<<<<< HEAD
-  '@reactflow/node-resizer@2.2.14(@types/react@18.3.20)(immer@10.1.1)(react-dom@18.3.1(react@18.3.1))(react@18.3.1)':
-    dependencies:
-      '@reactflow/core': 11.11.4(@types/react@18.3.20)(immer@10.1.1)(react-dom@18.3.1(react@18.3.1))(react@18.3.1)
-=======
   '@reactflow/node-resizer@2.2.14(@types/react@18.3.20)(react-dom@18.3.1)(react@18.3.1)':
     dependencies:
       '@reactflow/core': 11.11.4(@types/react@18.3.20)(react-dom@18.3.1)(react@18.3.1)
->>>>>>> 57af36d2
       classcat: 5.0.5
       d3-drag: 3.0.0
       d3-selection: 3.0.0
       react: 18.3.1
       react-dom: 18.3.1(react@18.3.1)
-<<<<<<< HEAD
-      zustand: 4.5.6(@types/react@18.3.20)(immer@10.1.1)(react@18.3.1)
-=======
       zustand: 4.5.6(@types/react@18.3.20)(react@18.3.1)
->>>>>>> 57af36d2
     transitivePeerDependencies:
       - '@types/react'
       - immer
 
-<<<<<<< HEAD
-  '@reactflow/node-toolbar@1.3.14(@types/react@18.3.20)(immer@10.1.1)(react-dom@18.3.1(react@18.3.1))(react@18.3.1)':
-    dependencies:
-      '@reactflow/core': 11.11.4(@types/react@18.3.20)(immer@10.1.1)(react-dom@18.3.1(react@18.3.1))(react@18.3.1)
-      classcat: 5.0.5
-      react: 18.3.1
-      react-dom: 18.3.1(react@18.3.1)
-      zustand: 4.5.6(@types/react@18.3.20)(immer@10.1.1)(react@18.3.1)
-=======
   '@reactflow/node-toolbar@1.3.14(@types/react@18.3.20)(react-dom@18.3.1)(react@18.3.1)':
     dependencies:
       '@reactflow/core': 11.11.4(@types/react@18.3.20)(react-dom@18.3.1)(react@18.3.1)
@@ -6150,16 +6019,11 @@
       react: 18.3.1
       react-dom: 18.3.1(react@18.3.1)
       zustand: 4.5.6(@types/react@18.3.20)(react@18.3.1)
->>>>>>> 57af36d2
     transitivePeerDependencies:
       - '@types/react'
       - immer
 
-<<<<<<< HEAD
-  '@reduxjs/toolkit@2.7.0(react-redux@9.2.0(@types/react@18.3.20)(react@18.3.1)(redux@5.0.1))(react@18.3.1)':
-=======
   '@reduxjs/toolkit@2.7.0(react-redux@9.2.0)(react@18.3.1)':
->>>>>>> 57af36d2
     dependencies:
       '@standard-schema/spec': 1.0.0
       '@standard-schema/utils': 0.3.0
@@ -6169,12 +6033,6 @@
       redux: 5.0.1
       redux-thunk: 3.1.0(redux@5.0.1)
       reselect: 5.1.1
-<<<<<<< HEAD
-    optionalDependencies:
-      react: 18.3.1
-      react-redux: 9.2.0(@types/react@18.3.20)(react@18.3.1)(redux@5.0.1)
-=======
->>>>>>> 57af36d2
 
   '@repeaterjs/repeater@3.0.6': {}
 
@@ -6212,11 +6070,7 @@
   '@swc/core-win32-x64-msvc@1.11.22':
     optional: true
 
-<<<<<<< HEAD
-  '@swc/core@1.11.22(@swc/helpers@0.5.17)':
-=======
   '@swc/core@1.11.22':
->>>>>>> 57af36d2
     dependencies:
       '@swc/counter': 0.1.3
       '@swc/types': 0.1.21
@@ -6231,10 +6085,6 @@
       '@swc/core-win32-arm64-msvc': 1.11.22
       '@swc/core-win32-ia32-msvc': 1.11.22
       '@swc/core-win32-x64-msvc': 1.11.22
-<<<<<<< HEAD
-      '@swc/helpers': 0.5.17
-=======
->>>>>>> 57af36d2
 
   '@swc/counter@0.1.3': {}
 
@@ -7274,11 +7124,7 @@
 
   fraction.js@4.3.7: {}
 
-<<<<<<< HEAD
-  framer-motion@12.7.4(react-dom@18.3.1(react@18.3.1))(react@18.3.1):
-=======
   framer-motion@12.8.0(@emotion/is-prop-valid@1.3.1)(react-dom@18.3.1)(react@18.3.1):
->>>>>>> 57af36d2
     dependencies:
       '@emotion/is-prop-valid': 1.3.1
       motion-dom: 12.8.0
@@ -7370,11 +7216,7 @@
 
   graceful-fs@4.2.11: {}
 
-<<<<<<< HEAD
-  graphql-config@5.1.4(@types/node@22.14.1)(graphql@16.10.0):
-=======
   graphql-config@5.1.4(graphql@16.10.0):
->>>>>>> 57af36d2
     dependencies:
       '@graphql-tools/graphql-file-loader': 8.0.19(graphql@16.10.0)
       '@graphql-tools/json-file-loader': 8.0.18(graphql@16.10.0)
@@ -8545,11 +8387,7 @@
 
   react-is@16.13.1: {}
 
-<<<<<<< HEAD
-  react-json-view@1.21.3(@types/react@18.3.20)(react-dom@18.3.1(react@18.3.1))(react@18.3.1):
-=======
   react-json-view@1.21.3(@types/react@18.3.20)(react-dom@18.3.1)(react@18.3.1):
->>>>>>> 57af36d2
     dependencies:
       flux: 4.0.4(react@18.3.1)
       react: 18.3.1
@@ -8586,12 +8424,6 @@
       '@types/react': 18.3.20
       '@types/use-sync-external-store': 0.0.6
       react: 18.3.1
-<<<<<<< HEAD
-      use-sync-external-store: 1.5.0(react@18.3.1)
-    optionalDependencies:
-      '@types/react': 18.3.20
-=======
->>>>>>> 57af36d2
       redux: 5.0.1
       use-sync-external-store: 1.5.0(react@18.3.1)
 
@@ -8635,16 +8467,6 @@
     dependencies:
       loose-envify: 1.4.0
 
-<<<<<<< HEAD
-  reactflow@11.11.4(@types/react@18.3.20)(immer@10.1.1)(react-dom@18.3.1(react@18.3.1))(react@18.3.1):
-    dependencies:
-      '@reactflow/background': 11.3.14(@types/react@18.3.20)(immer@10.1.1)(react-dom@18.3.1(react@18.3.1))(react@18.3.1)
-      '@reactflow/controls': 11.2.14(@types/react@18.3.20)(immer@10.1.1)(react-dom@18.3.1(react@18.3.1))(react@18.3.1)
-      '@reactflow/core': 11.11.4(@types/react@18.3.20)(immer@10.1.1)(react-dom@18.3.1(react@18.3.1))(react@18.3.1)
-      '@reactflow/minimap': 11.7.14(@types/react@18.3.20)(immer@10.1.1)(react-dom@18.3.1(react@18.3.1))(react@18.3.1)
-      '@reactflow/node-resizer': 2.2.14(@types/react@18.3.20)(immer@10.1.1)(react-dom@18.3.1(react@18.3.1))(react@18.3.1)
-      '@reactflow/node-toolbar': 1.3.14(@types/react@18.3.20)(immer@10.1.1)(react-dom@18.3.1(react@18.3.1))(react@18.3.1)
-=======
   reactflow@11.11.4(@types/react@18.3.20)(react-dom@18.3.1)(react@18.3.1):
     dependencies:
       '@reactflow/background': 11.3.14(@types/react@18.3.20)(react-dom@18.3.1)(react@18.3.1)
@@ -8653,7 +8475,6 @@
       '@reactflow/minimap': 11.7.14(@types/react@18.3.20)(react-dom@18.3.1)(react@18.3.1)
       '@reactflow/node-resizer': 2.2.14(@types/react@18.3.20)(react-dom@18.3.1)(react@18.3.1)
       '@reactflow/node-toolbar': 1.3.14(@types/react@18.3.20)(react-dom@18.3.1)(react@18.3.1)
->>>>>>> 57af36d2
       react: 18.3.1
       react-dom: 18.3.1(react@18.3.1)
     transitivePeerDependencies:
@@ -8680,11 +8501,7 @@
   regenerator-runtime@0.14.1: {}
 
   rehackt@0.1.0(@types/react@18.3.20)(react@18.3.1):
-<<<<<<< HEAD
-    optionalDependencies:
-=======
-    dependencies:
->>>>>>> 57af36d2
+    dependencies:
       '@types/react': 18.3.20
       react: 18.3.1
 
@@ -9065,42 +8882,20 @@
   urlpattern-polyfill@10.0.0: {}
 
   use-composed-ref@1.4.0(@types/react@18.3.20)(react@18.3.1):
-<<<<<<< HEAD
-    dependencies:
-      react: 18.3.1
-    optionalDependencies:
-      '@types/react': 18.3.20
-
-  use-isomorphic-layout-effect@1.2.0(@types/react@18.3.20)(react@18.3.1):
-=======
->>>>>>> 57af36d2
     dependencies:
       '@types/react': 18.3.20
       react: 18.3.1
-<<<<<<< HEAD
-    optionalDependencies:
-      '@types/react': 18.3.20
-
-  use-latest@1.3.0(@types/react@18.3.20)(react@18.3.1):
-=======
 
   use-isomorphic-layout-effect@1.2.0(@types/react@18.3.20)(react@18.3.1):
->>>>>>> 57af36d2
     dependencies:
       '@types/react': 18.3.20
       react: 18.3.1
-<<<<<<< HEAD
-      use-isomorphic-layout-effect: 1.2.0(@types/react@18.3.20)(react@18.3.1)
-    optionalDependencies:
-      '@types/react': 18.3.20
-=======
 
   use-latest@1.3.0(@types/react@18.3.20)(react@18.3.1):
     dependencies:
       '@types/react': 18.3.20
       react: 18.3.1
       use-isomorphic-layout-effect: 1.2.0(@types/react@18.3.20)(react@18.3.1)
->>>>>>> 57af36d2
 
   use-sync-external-store@1.5.0(react@18.3.1):
     dependencies:
@@ -9227,18 +9022,9 @@
 
   zen-observable@0.8.15: {}
 
-<<<<<<< HEAD
-  zustand@4.5.6(@types/react@18.3.20)(immer@10.1.1)(react@18.3.1):
-    dependencies:
-      use-sync-external-store: 1.5.0(react@18.3.1)
-    optionalDependencies:
+  zustand@4.5.6(@types/react@18.3.20)(react@18.3.1):
+    dependencies:
       '@types/react': 18.3.20
-      immer: 10.1.1
-=======
-  zustand@4.5.6(@types/react@18.3.20)(react@18.3.1):
-    dependencies:
-      '@types/react': 18.3.20
->>>>>>> 57af36d2
       react: 18.3.1
       use-sync-external-store: 1.5.0(react@18.3.1)
 
