{
  "name": "frontend",
  "version": "0.1.0",
  "private": true,
  "dependencies": {
    "@apollo/client": "^3.11.8",
    "@dagrejs/dagre": "^1.1.4",
<<<<<<< HEAD
    "@highlight-run/react": "^6.0.3",
=======
    "@highlight-run/react": "^7.0.3",
>>>>>>> 74e806d2
    "@monaco-editor/react": "^4.6.0",
    "@reduxjs/toolkit": "^2.3.0",
    "@testing-library/jest-dom": "^6.6.2",
    "@testing-library/react": "^16.0.1",
    "@testing-library/user-event": "^14.5.2",
    "@types/jest": "^29.5.14",
    "@types/node": "^22.8.1",
    "@types/react": "^18.3.12",
    "@types/react-dom": "^18.3.0",
    "@types/react-table": "^7.7.20",
    "@uiw/react-markdown-preview": "^5.1.3",
    "classnames": "^2.5.1",
    "framer-motion": "^11.11.10",
    "graphql": "^16.9.0",
    "highlight.run": "^9.4.3",
    "html-to-image": "^1.11.11",
    "lodash": "^4.17.21",
    "monaco-editor": "^0.52.0",
    "react": "^18.3.1",
    "react-dom": "^18.3.1",
    "react-json-view": "^1.21.3",
    "react-redux": "^9.1.2",
    "react-router-dom": "^6.26.2",
    "react-scripts": "5.0.1",
    "react-table": "^7.8.0",
    "react-window": "^1.8.10",
    "reactflow": "^11.11.4",
    "redux-persist": "^6.0.0",
    "tailwind-merge": "^2.5.4",
    "typescript": "^4.9.5",
    "uuid": "^11.0.3",
    "web-vitals": "^4.2.4"
  },
  "scripts": {
    "start": "GENERATE_SOURCEMAP=false react-scripts start",
    "build": "GENERATE_SOURCEMAP=false react-scripts build",
    "test": "react-scripts test",
    "eject": "react-scripts eject",
    "generate": "npx graphql-codegen"
  },
  "eslintConfig": {
    "extends": [
      "react-app",
      "react-app/jest"
    ]
  },
  "browserslist": {
    "production": [
      ">0.2%",
      "not dead",
      "not op_mini all"
    ],
    "development": [
      "last 1 chrome version",
      "last 1 firefox version",
      "last 1 safari version"
    ]
  },
  "devDependencies": {
    "@graphql-codegen/cli": "^5.0.3",
    "@graphql-codegen/typescript": "^4.1.0",
    "@graphql-codegen/typescript-operations": "^4.3.1",
    "@graphql-codegen/typescript-react-apollo": "^4.3.2",
    "@types/lodash": "^4.17.12",
    "@types/react-window": "^1.8.8",
    "@types/uuid": "^10.0.0",
    "eslint-config-react-app": "^7.0.1",
    "tailwindcss": "^3.4.13"
  }
}<|MERGE_RESOLUTION|>--- conflicted
+++ resolved
@@ -5,11 +5,7 @@
   "dependencies": {
     "@apollo/client": "^3.11.8",
     "@dagrejs/dagre": "^1.1.4",
-<<<<<<< HEAD
-    "@highlight-run/react": "^6.0.3",
-=======
     "@highlight-run/react": "^7.0.3",
->>>>>>> 74e806d2
     "@monaco-editor/react": "^4.6.0",
     "@reduxjs/toolkit": "^2.3.0",
     "@testing-library/jest-dom": "^6.6.2",
