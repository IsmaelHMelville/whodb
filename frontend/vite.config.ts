import { defineConfig } from 'vite';
import react from '@vitejs/plugin-react';
import path from 'path';
import fs from 'fs';
import tailwindcss from '@tailwindcss/vite'

// Check if EE directory exists
const eeDir = path.resolve(__dirname, '../ee/frontend/src');
const eeExists = fs.existsSync(eeDir);

// Plugin to handle missing EE modules
const eeModulePlugin = () => ({
  name: 'ee-module-fallback',
  resolveId(id: string) {
    if (id.startsWith('@ee/') && !eeExists) {
      // Return a virtual module ID for missing EE modules
      return '\0virtual:ee-fallback:' + id;
    }
  },
  load(id: string) {
    if (id.startsWith('\0virtual:ee-fallback:')) {
      // Return minimal module code
      return '';
    }
  }
});

// https://vitejs.dev/config/
<<<<<<< HEAD
export default defineConfig(async () => {
  // Dynamically import istanbul plugin only in test mode
  let istanbulPlugin = null;
  if (process.env.NODE_ENV === 'test') {
    try {
      const { default: istanbul } = await import('vite-plugin-istanbul');
      // @ts-ignore
      istanbulPlugin = istanbul({
        cypress: true,
        requireEnv: false,
        include: [
          'src/**/*.{js,jsx,ts,tsx}',
          // Include EE sources when testing EE edition
          ...(process.env.VITE_BUILD_EDITION === 'ee' && eeExists ? [
            '../ee/frontend/src/**/*.{js,jsx,ts,tsx}'
          ] : [])
        ],
        exclude: [
          'node_modules',
          'cypress',
          '**/*.d.ts',
          '**/*.test.{js,jsx,ts,tsx}',
          '**/*.spec.{js,jsx,ts,tsx}',
          'src/generated/**',
          '../ee/frontend/src/generated/**',
          'src/index.tsx'
        ],
        cwd: process.cwd(),
      });
    } catch (e) {
      console.warn('Failed to load vite-plugin-istanbul:', e);
    }
  }

  return {
    plugins: [
      react(),
      eeModulePlugin(),
      istanbulPlugin
    ].filter(Boolean),
=======
export default defineConfig({
  plugins: [react(), eeModulePlugin(), tailwindcss()],
>>>>>>> 34693cdc
  resolve: {
    alias: {
      '@': path.resolve(__dirname, './src'),
      ...(eeExists ? { '@ee': eeDir } : {}),
      // Dynamic GraphQL import based on build edition
      '@graphql': process.env.VITE_BUILD_EDITION === 'ee' 
        ? path.resolve(__dirname, '../ee/frontend/src/generated/graphql.tsx')
        : path.resolve(__dirname, './src/generated/graphql.tsx'),
      // Handle relative imports from EE to frontend
      '../../../../../frontend/src': path.resolve(__dirname, './src'),
      '../../../frontend/src': path.resolve(__dirname, './src'),
    },
  },
  server: {
    port: 3000,
    open: true,
    proxy: {
      '/api': {
        target: 'http://localhost:8080',
        changeOrigin: true,
      },
    },
  },
  build: {
    outDir: 'build',
    sourcemap: true,
  },
    define: {
      'process.env.NODE_ENV': JSON.stringify(process.env.NODE_ENV),
      'process.env.BUILD_EDITION': JSON.stringify(process.env.VITE_BUILD_EDITION),
    },
  };
});<|MERGE_RESOLUTION|>--- conflicted
+++ resolved
@@ -26,7 +26,6 @@
 });
 
 // https://vitejs.dev/config/
-<<<<<<< HEAD
 export default defineConfig(async () => {
   // Dynamically import istanbul plugin only in test mode
   let istanbulPlugin = null;
@@ -67,10 +66,7 @@
       eeModulePlugin(),
       istanbulPlugin
     ].filter(Boolean),
-=======
-export default defineConfig({
-  plugins: [react(), eeModulePlugin(), tailwindcss()],
->>>>>>> 34693cdc
+
   resolve: {
     alias: {
       '@': path.resolve(__dirname, './src'),
